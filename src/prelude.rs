--- conflicted
+++ resolved
@@ -4,11 +4,7 @@
 #[cfg(feature = "particle")]
 pub(crate) use bevy_turborand::prelude::*;
 #[cfg(feature = "nav")]
-<<<<<<< HEAD
-pub(crate) use seldom_map_nav::*;
-=======
 pub(crate) use seldom_map_nav::prelude::*;
->>>>>>> 2b813b86
 #[cfg(feature = "state")]
 pub(crate) use seldom_state::prelude::*;
 
@@ -34,11 +30,12 @@
     cursor::PxCursor,
     filter::{PxFilter, PxFilterBundle, PxFilterLayers},
     map::{PxMap, PxMapBundle, PxTile, PxTileBundle, PxTileset},
-    position::{PxAnchor, PxLayer, PxPosition},
+    math::{Diagonal, Orthogonal},
+    position::{PxAnchor, PxLayer, PxPosition, PxScreenAlign, PxSubPosition, PxVelocity},
     px_plugin,
     sprite::{PxSprite, PxSpriteBundle},
     text::{PxCharacterConfig, PxSeparatorConfig, PxText, PxTextBundle, PxTypeface},
-    ui::PxRect,
+    ui::{Align, PxLayout, PxLayoutBundle, PxRect},
     PxPlugin,
 };
 pub use seldom_pixel_macros::px_layer;