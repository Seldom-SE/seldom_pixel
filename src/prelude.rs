--- conflicted
+++ resolved
@@ -29,14 +29,9 @@
     cursor::PxCursor,
     filter::{PxFilter, PxFilterBundle, PxFilterLayers},
     map::{PxMap, PxMapBundle, PxTile, PxTileBundle, PxTileset},
-<<<<<<< HEAD
     math::{Diagonal, Orthogonal},
     position::{PxAnchor, PxLayer, PxPosition, PxScreenAlign, PxSubPosition, PxVelocity},
-    px_plugin,
     screen::ScreenSize,
-=======
-    position::{PxAnchor, PxLayer, PxPosition, PxSubPosition, PxVelocity},
->>>>>>> 7493b038
     sprite::{PxSprite, PxSpriteBundle},
     text::{PxText, PxTextBundle, PxTypeface},
     ui::{Align, PxLayout, PxLayoutBundle, PxRect},
