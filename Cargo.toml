--- conflicted
+++ resolved
@@ -17,25 +17,16 @@
 state = ["dep:seldom_state"]
 
 [dependencies]
-<<<<<<< HEAD
 anyhow = "1.0"
 event-listener = "5.3"
 serde = "1.0"
 line_drawing = { version = "1.0", optional = true }
 kiddo = { version = "4.2" }
-seldom_fn_plugin = "0.6.0"
-seldom_singleton = "0.1.0"
-bevy_turborand = { version = "0.8.1", optional = true }
-seldom_state = { version = "0.10.0", optional = true }
-seldom_map_nav = { version = "0.6.0", optional = true }
-seldom_pixel_macros = { version = "0.1.0", path = "macros" }
-=======
+seldom_singleton = "0.2.0"
 bevy_turborand = { version = "0.9.0", optional = true }
-line_drawing = { version = "1.0", optional = true }
 seldom_map_nav = { version = "0.7.0", optional = true }
 seldom_pixel_macros = { version = "0.1.0", path = "macros" }
 seldom_state = { version = "0.11.0", optional = true }
->>>>>>> 7493b038
 
 [dependencies.bevy]
 version = "0.14.0"
